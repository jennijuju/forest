[workspace.package]
version = "0.8.2"
authors = ["ChainSafe Systems <info@chainsafe.io>"]
repository = "https://github.com/ChainSafe/forest"
edition = "2021"
license = "MIT OR Apache-2.0"

[workspace]
members = [
  "forest/cli",
  "forest/daemon",
  "forest/shared",
  "blockchain/beacon",
  "blockchain/blocks",
  "blockchain/chain",
  "blockchain/state_manager",
  "blockchain/chain_sync",
  "blockchain/beacon",
  "blockchain/message_pool",
  "blockchain/consensus/fil_cns",
  "blockchain/consensus/deleg_cns",
  "vm/message",
  "vm/interpreter",
  "vm/state_migration",
  "node/db",
  "node/rpc",
  "node/rpc-client",
  "node/rpc-api",
  "node/forest_libp2p",
  "node/forest_libp2p/bitswap",
  "node/forest_libp2p/bitswap/examples/*",
  "ipld",
  "key_management",
  "tests/serialization_tests",
  "networks",
  "utils/auth",
  "utils/genesis",
  "utils/statediff",
  "utils/test_utils",
  "utils/metrics",
  "utils/paramfetch",
  "utils/json",
  "utils/forest_utils",
  "utils/forest_shim",
]
resolver = "2"

[workspace.dependencies]
ahash = "0.8"
anes = "0.1.6"
anyhow = "1.0"
assert_cmd = "2"
async-compression = { version = "0.3", features = ["futures-io", "zstd"] }
async-fs = "1"
async-trait = "0.1"
atty = "0.2"
axum = "0.6"
backoff = "0.4"
base64 = "0.21"
blake2b_simd = "1.0"
bls-signatures = { version = "0.13", default-features = false, features = ["blst"] }
byteorder = "1.4.3"
bytes = "1.2"
cfg-if = "1"
chrono = { version = "0.4", default-features = false, features = ["clock"] }
cid = { version = "0.8", default-features = false, features = ["std"] }
clap = { version = "4.0", features = ["derive"] }
console-subscriber = { version = "0.1", features = ["parking_lot"] }
derive_builder = "0.12"
dialoguer = "0.10.2"
digest = "0.10.5"
directories = "4.0.1"
filecoin-proofs-api = { version = "14.0", default-features = false }
flume = "0.10"
fs_extra = "1.2"
futures = "0.3"
futures-util = "0.3"
fvm = { version = "~2.3", default-features = false }
fvm3 = { package = "fvm", default-features = false, version = "~3.3.1" }
fvm_ipld_amt = "0.5"
fvm_ipld_bitfield = "0.5"
fvm_ipld_blockstore = "0.1"
fvm_ipld_car = "0.6"
fvm_ipld_encoding = "0.2"
fvm_ipld_encoding3 = { package = "fvm_ipld_encoding", version = "0.3" }
fvm_shared = { version = "~2.3", default-features = false }
fvm_shared3 = { package = "fvm_shared", version = "~3.3", default-features = false }
gethostname = "0.4"
git-version = "0.3"
hex = "0.4"
http = "0.2.8"
human-repr = "1.0"
hyper = { version = "0.14", features = ["client", "stream", "http1"] }
hyper-rustls = "0.23"
indexmap = { version = "1.9", features = ["serde-1"] }
jsonrpc-v2 = { version = "0.11", default-features = false, features = ["easy-errors", "macros", "bytes-v05"] }
lazy_static = "1.4"
libipld = { version = "0.14", default-features = false, features = ["dag-cbor", "dag-json", "derive"] }
libipld-core = "0.14"
libipld-macro = "0.14"
libp2p = { version = "=0.51.1", default-features = false }
libsecp256k1 = "0.7"
log = "0.4"
lru = "0.9"
multibase = "0.9"
multihash = { version = "0.16", default-features = false }
nonempty = "0.8.0"
num = "0.4.0"
num-bigint = "0.4"
num-derive = "0.3"
num-rational = "0.4"
num-traits = "0.2"
num_cpus = "1.14"
once_cell = "1.15"
parking_lot = "0.12"
pbr = "1.1"
pin-project-lite = "0.2"
prometheus = "0.13"
prometheus-client = "0.19"
quickcheck = "1"
quickcheck_macros = "1"
rand = "0.8"
rayon = "1.5"
regex = "1.8"
rpassword = "7.2"
serde = { version = "1.0", default-features = false }
serde_ipld_dagcbor = "0.2"
serde_json = "1.0"
serde_tuple = "0.5"
serde_with = { version = "2.0.1", features = ["chrono_0_4"] }
serde_yaml = "0.9"
sha2 = { version = "0.10.5", default-features = false }
tempfile = "3.4"
thiserror = "1.0"
tokio = "1.24"
tokio-stream = "0.1"
tokio-util = "0.7.0"
toml = "0.7"
tower-http = "0.4"
tracing = "0.1"
tracing-appender = "0.2"
tracing-loki = { version = "0.2", default-features = false, features = ["compat-0-2-1", "rustls"] }
tracing-subscriber = { version = "0.3", features = ["env-filter"] }
unsigned-varint = { version = "0.7", default-features = false }
url = { version = "2.3", features = ["serde"] }
which = "4.3"

<<<<<<< HEAD
fil_actor_account_v10 = { git = "https://github.com/ChainSafe/fil-actor-states" }
fil_actor_init_v10 = { git = "https://github.com/ChainSafe/fil-actor-states" }
fil_actor_init_v9 = { git = "https://github.com/ChainSafe/fil-actor-states" }
fil_actor_interface = { git = "https://github.com/ChainSafe/fil-actor-states", rev="cd6e054" }
fil_actor_miner_v10 = { git = "https://github.com/ChainSafe/fil-actor-states" }
fil_actor_miner_v11 = { git = "https://github.com/ChainSafe/fil-actor-states" }
fil_actor_power_v10 = { git = "https://github.com/ChainSafe/fil-actor-states" }
fil_actor_power_v11 = { git = "https://github.com/ChainSafe/fil-actor-states" }
fil_actor_system_v10 = { git = "https://github.com/ChainSafe/fil-actor-states" }
fil_actor_system_v11 = { git = "https://github.com/ChainSafe/fil-actor-states" }
fil_actor_system_v9 = { git = "https://github.com/ChainSafe/fil-actor-states" }
fil_actors_runtime_v10 = { git = "https://github.com/ChainSafe/fil-actor-states",  rev="cd6e054" }
fil_actors_runtime_v11 = { git = "https://github.com/ChainSafe/fil-actor-states" }
=======
fil_actor_account_v10 = "2"
fil_actor_init_v10 = "2"
fil_actor_init_v9 = "2"
fil_actor_interface = "2"
fil_actor_miner_v10 = "2"
fil_actor_miner_v11 = "2"
fil_actor_power_v10 = "2"
fil_actor_power_v11 = "2"
fil_actor_system_v10 = "2"
fil_actor_system_v11 = "2"
fil_actor_system_v9 = "2"
fil_actors_runtime_v10 = "2"
fil_actors_runtime_v11 = "2"
>>>>>>> 8f7a0443

forest_auth = { path = "./utils/auth" }
forest_beacon = { path = "./blockchain/beacon" }
forest_blocks = { path = "./blockchain/blocks" }
forest_chain = { path = "./blockchain/chain" }
forest_chain_sync = { path = "./blockchain/chain_sync" }
forest_cli_shared = { path = "./forest/shared" }
forest_db = { path = "./node/db" }
forest_deleg_cns = { path = "./blockchain/consensus/deleg_cns" }
forest_fil_cns = { path = "./blockchain/consensus/fil_cns" }
forest_genesis = { path = "./utils/genesis" }
forest_interpreter = { path = "./vm/interpreter" }
forest_ipld = { path = "./ipld" }
forest_json = { path = "./utils/json" }
forest_key_management = { path = "./key_management" }
forest_libp2p = { path = "./node/forest_libp2p" }
forest_libp2p_bitswap = { path = "./node/forest_libp2p/bitswap" }
forest_message = { path = "./vm/message", default-features = false }
forest_message_pool = { path = "./blockchain/message_pool" }
forest_metrics = { path = "./utils/metrics" }
forest_networks = { path = "./networks" }
forest_paramfetch = { path = "./utils/paramfetch" }
forest_rpc = { path = "./node/rpc" }
forest_rpc-api = { path = "./node/rpc-api" }
forest_rpc-client = { path = "./node/rpc-client" }
forest_shim = { path = "./utils/forest_shim" }
forest_state_manager = { path = "./blockchain/state_manager" }
forest_state_migration = { path = "./vm/state_migration" }
forest_statediff = { path = "./utils/statediff" }
forest_test_utils = { path = "./utils/test_utils" }
forest_utils = { path = "./utils/forest_utils" }

[profile.dev]
debug = 0
split-debuginfo = "unpacked"

[profile.quick]
inherits = "release"
opt-level = 1
lto = "off"

[profile.release]
# https://doc.rust-lang.org/cargo/reference/profiles.html#strip
strip = true
panic = "abort"
overflow-checks = true<|MERGE_RESOLUTION|>--- conflicted
+++ resolved
@@ -145,25 +145,10 @@
 url = { version = "2.3", features = ["serde"] }
 which = "4.3"
 
-<<<<<<< HEAD
-fil_actor_account_v10 = { git = "https://github.com/ChainSafe/fil-actor-states" }
-fil_actor_init_v10 = { git = "https://github.com/ChainSafe/fil-actor-states" }
-fil_actor_init_v9 = { git = "https://github.com/ChainSafe/fil-actor-states" }
-fil_actor_interface = { git = "https://github.com/ChainSafe/fil-actor-states", rev="cd6e054" }
-fil_actor_miner_v10 = { git = "https://github.com/ChainSafe/fil-actor-states" }
-fil_actor_miner_v11 = { git = "https://github.com/ChainSafe/fil-actor-states" }
-fil_actor_power_v10 = { git = "https://github.com/ChainSafe/fil-actor-states" }
-fil_actor_power_v11 = { git = "https://github.com/ChainSafe/fil-actor-states" }
-fil_actor_system_v10 = { git = "https://github.com/ChainSafe/fil-actor-states" }
-fil_actor_system_v11 = { git = "https://github.com/ChainSafe/fil-actor-states" }
-fil_actor_system_v9 = { git = "https://github.com/ChainSafe/fil-actor-states" }
-fil_actors_runtime_v10 = { git = "https://github.com/ChainSafe/fil-actor-states",  rev="cd6e054" }
-fil_actors_runtime_v11 = { git = "https://github.com/ChainSafe/fil-actor-states" }
-=======
 fil_actor_account_v10 = "2"
 fil_actor_init_v10 = "2"
 fil_actor_init_v9 = "2"
-fil_actor_interface = "2"
+fil_actor_interface = { git = "https://github.com/ChainSafe/fil-actor-states", rev = "cd6e054" }
 fil_actor_miner_v10 = "2"
 fil_actor_miner_v11 = "2"
 fil_actor_power_v10 = "2"
@@ -171,9 +156,8 @@
 fil_actor_system_v10 = "2"
 fil_actor_system_v11 = "2"
 fil_actor_system_v9 = "2"
-fil_actors_runtime_v10 = "2"
+fil_actors_runtime_v10 = { git = "https://github.com/ChainSafe/fil-actor-states", rev = "cd6e054" }
 fil_actors_runtime_v11 = "2"
->>>>>>> 8f7a0443
 
 forest_auth = { path = "./utils/auth" }
 forest_beacon = { path = "./blockchain/beacon" }
