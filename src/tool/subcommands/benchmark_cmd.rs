// Copyright 2019-2023 ChainSafe Systems
// SPDX-License-Identifier: Apache-2.0, MIT

use crate::chain::{
    index::{ChainIndex, ResolveNullTipset},
    ChainEpochDelta,
};
use crate::db::car::ManyCar;
use crate::ipld::{stream_chain, stream_chain_prefetching, stream_graph};
use crate::shim::clock::ChainEpoch;
use crate::utils::db::car_stream::CarStream;
use crate::utils::stream::par_buffer;
use anyhow::{Context as _, Result};
use clap::Subcommand;
use futures::{StreamExt, TryStreamExt};
use indicatif::{ProgressBar, ProgressStyle};
use std::ops::Deref;
use std::path::PathBuf;
use std::sync::Arc;
use tokio::{
    fs::File,
    io::{AsyncWrite, AsyncWriteExt, BufReader},
};
use tracing::info;

#[derive(Debug, Subcommand)]
pub enum BenchmarkCommands {
    /// Benchmark streaming data from a CAR archive
    CarStreaming {
        /// Snapshot input files (`.car.`, `.car.zst`, `.forest.car.zst`)
        #[arg(required = true)]
        snapshot_files: Vec<PathBuf>,
    },
    /// Depth-first traversal of the Filecoin graph
    GraphTraversal {
        /// Snapshot input files (`.car.`, `.car.zst`, `.forest.car.zst`)
        #[arg(required = true)]
        snapshot_files: Vec<PathBuf>,
    },
    /// Encoding of a `.forest.car.zst` file
    ForestEncoding {
        /// Snapshot input file (`.car.`, `.car.zst`, `.forest.car.zst`)
        snapshot_file: PathBuf,
        #[arg(long, default_value_t = 3)]
        compression_level: u16,
        /// End zstd frames after they exceed this length
        #[arg(long, default_value_t = 8000usize.next_power_of_two())]
        frame_size: usize,
    },
    /// Exporting a `.forest.car.zst` file from HEAD
    Export {
        /// Snapshot input files (`.car.`, `.car.zst`, `.forest.car.zst`)
        #[arg(required = true)]
        snapshot_files: Vec<PathBuf>,
        #[arg(long, default_value_t = 3)]
        compression_level: u16,
        /// End zstd frames after they exceed this length
        #[arg(long, default_value_t = 8000usize.next_power_of_two())]
        frame_size: usize,
        /// Latest epoch that has to be exported for this snapshot, the upper bound. This value
        /// cannot be greater than the latest epoch available in the input snapshot.
        #[arg(short, long)]
        epoch: Option<ChainEpoch>,
        /// How many state-roots to include. Lower limit is 900 for `calibnet` and `mainnet`.
        #[arg(short, long, default_value_t = 2000)]
        depth: ChainEpochDelta,
        /// Whether or not we want to prefetch data from the storage into cache.
        #[arg(short, long)]
        prefetched: bool,
    },
}

impl BenchmarkCommands {
    pub async fn run(self) -> Result<()> {
        match self {
            Self::CarStreaming { snapshot_files } => benchmark_car_streaming(snapshot_files).await,
            Self::GraphTraversal { snapshot_files } => {
                benchmark_graph_traversal(snapshot_files).await
            }
            Self::ForestEncoding {
                snapshot_file,
                compression_level,
                frame_size,
            } => benchmark_forest_encoding(snapshot_file, compression_level, frame_size).await,
            Self::Export {
                snapshot_files,
                compression_level,
                frame_size,
                epoch,
                depth,
                prefetched,
            } => {
                if prefetched {
                    return benchmark_exporting_prefetched(
                        snapshot_files,
                        compression_level,
                        frame_size,
                        epoch,
                        depth,
                    )
                    .await;
                }
                benchmark_exporting(snapshot_files, compression_level, frame_size, epoch, depth)
                    .await
            }
        }
    }
}

// Concatenate a set of CAR files and measure how quickly we can stream the
// blocks.
async fn benchmark_car_streaming(input: Vec<PathBuf>) -> Result<()> {
    let mut sink = indicatif_sink("traversed");

    let mut s = Box::pin(
        futures::stream::iter(input)
            .then(File::open)
            .map_ok(BufReader::new)
            .and_then(CarStream::new)
            .try_flatten(),
    );
    while let Some(block) = s.try_next().await? {
        sink.write_all(&block.data).await?
    }
    Ok(())
}

// Open a set of CAR files as a block store and do a DFS traversal of all
// reachable nodes.
async fn benchmark_graph_traversal(input: Vec<PathBuf>) -> Result<()> {
    let store = open_store(input)?;
    let heaviest = store.heaviest_tipset()?;

    let mut sink = indicatif_sink("traversed");

    let mut s = stream_graph(&store, heaviest.chain(&store));
    while let Some(block) = s.try_next().await? {
        sink.write_all(&block.data).await?
    }
    Ok(())
}

// Encode a file to the ForestCAR.zst format and measure throughput.
async fn benchmark_forest_encoding(
    input: PathBuf,
    compression_level: u16,
    frame_size: usize,
) -> Result<()> {
    let file = tokio::io::BufReader::new(File::open(&input).await?);

    let mut block_stream = CarStream::new(file).await?;
    let roots = std::mem::take(&mut block_stream.header.roots);

    let mut dest = indicatif_sink("encoded");

    let frames = crate::db::car::forest::Encoder::compress_stream(
        frame_size,
        compression_level,
        par_buffer(1024, block_stream.map_err(anyhow::Error::from)),
    );
    crate::db::car::forest::Encoder::write(&mut dest, roots, frames).await?;
    dest.flush().await?;
    Ok(())
}

// Exporting combines a graph traversal with ForestCAR.zst encoding. Ideally, it
// should be no lower than `min(benchmark_graph_traversal,
// benchmark_forest_encoding)`.
async fn benchmark_exporting(
    input: Vec<PathBuf>,
    compression_level: u16,
    frame_size: usize,
    epoch: Option<ChainEpoch>,
    depth: ChainEpochDelta,
) -> Result<()> {
    let store = Arc::new(open_store(input)?);
    let heaviest = store.heaviest_tipset()?;
    let idx = ChainIndex::new(&store);
    let ts = idx.tipset_by_height(
        epoch.unwrap_or(heaviest.epoch()),
        Arc::new(heaviest),
        ResolveNullTipset::TakeOlder,
    )?;
    // We don't do any sanity checking for 'depth'. The output is discarded so
    // there's no need.
    let stateroot_lookup_limit = ts.epoch() - depth;

    let mut dest = indicatif_sink("exported");

    let blocks = stream_chain(
<<<<<<< HEAD
        store.clone(),
        ts.deref().clone().chain(store),
        stateroot_lookup_limit,
    );

    let frames = crate::db::car::forest::Encoder::compress_stream(
        frame_size,
        compression_level,
        blocks.map_err(anyhow::Error::from),
    );
    crate::db::car::forest::Encoder::write(&mut dest, ts.key().cids.clone(), frames).await?;
    dest.flush().await?;
    Ok(())
}

// Exporting combines a graph traversal with ForestCAR.zst encoding. Ideally, it
// should be no lower than `min(benchmark_graph_traversal,
// benchmark_forest_encoding)`.
async fn benchmark_exporting_prefetched(
    input: Vec<PathBuf>,
    compression_level: u16,
    frame_size: usize,
    epoch: Option<ChainEpoch>,
    depth: ChainEpochDelta,
) -> Result<()> {
    let store = Arc::new(open_store(input)?);
    let heaviest = store.heaviest_tipset()?;
    let idx = ChainIndex::new(&store);
    let ts = idx.tipset_by_height(
        epoch.unwrap_or(heaviest.epoch()),
        Arc::new(heaviest),
        ResolveNullTipset::TakeOlder,
    )?;
    // We don't do any sanity checking for 'depth'. The output is discarded so
    // there's no need.
    let stateroot_lookup_limit = ts.epoch() - depth;

    let mut dest = indicatif_sink("exported prefetched");

    let blocks = stream_chain_prefetching(
        store.clone(),
        ts.deref().clone().chain(store),
=======
        Arc::clone(&store),
        ts.deref().clone().chain(Arc::clone(&store)),
>>>>>>> 199f6cf3
        stateroot_lookup_limit,
    );

    let frames = crate::db::car::forest::Encoder::compress_stream(
        frame_size,
        compression_level,
        par_buffer(1024, blocks.map_err(anyhow::Error::from)),
    );
    crate::db::car::forest::Encoder::write(&mut dest, ts.key().cids.clone(), frames).await?;
    dest.flush().await?;
    Ok(())
}

// Sink with attached progress indicator
fn indicatif_sink(task: &'static str) -> impl AsyncWrite {
    let sink = tokio::io::sink();
    let pb = ProgressBar::new_spinner()
        .with_style(
            ProgressStyle::with_template(
                "{spinner} {prefix} {total_bytes} at {binary_bytes_per_sec} in {elapsed_precise}",
            )
            .expect("infallible"),
        )
        .with_prefix(task)
        .with_finish(indicatif::ProgressFinish::AndLeave);
    pb.enable_steady_tick(std::time::Duration::from_secs_f32(0.1));
    pb.wrap_async_write(sink)
}

// Opening a block store may take a long time (CAR files have to be indexed,
// CAR.zst files have to be decompressed). Show a progress indicator and clear
// it when done.
fn open_store(input: Vec<PathBuf>) -> Result<ManyCar> {
    let pb = indicatif::ProgressBar::new_spinner().with_style(
        indicatif::ProgressStyle::with_template("{spinner} opening block store")
            .expect("indicatif template must be valid"),
    );
    pb.enable_steady_tick(std::time::Duration::from_secs_f32(0.1));

    let store = ManyCar::try_from(input).context("couldn't read input CAR file")?;

    pb.finish_and_clear();

    Ok(store)
}<|MERGE_RESOLUTION|>--- conflicted
+++ resolved
@@ -188,7 +188,6 @@
     let mut dest = indicatif_sink("exported");
 
     let blocks = stream_chain(
-<<<<<<< HEAD
         store.clone(),
         ts.deref().clone().chain(store),
         stateroot_lookup_limit,
@@ -231,10 +230,6 @@
     let blocks = stream_chain_prefetching(
         store.clone(),
         ts.deref().clone().chain(store),
-=======
-        Arc::clone(&store),
-        ts.deref().clone().chain(Arc::clone(&store)),
->>>>>>> 199f6cf3
         stateroot_lookup_limit,
     );
 
