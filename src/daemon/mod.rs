--- conflicted
+++ resolved
@@ -762,15 +762,7 @@
             &genesis_header,
             chain_data_root.path(),
         )?);
-<<<<<<< HEAD
         let sm = Arc::new(StateManager::new(cs, chain_config)?);
-        import_chain::<_>(&sm, file_path, false).await?;
-=======
-        let sm = Arc::new(StateManager::new(
-            cs,
-            chain_config,
-            Arc::new(crate::interpreter::RewardActorMessageCalc),
-        )?);
         import_chain::<_>(
             &sm,
             file_path,
@@ -779,7 +771,6 @@
             BufferSize::default(),
         )
         .await?;
->>>>>>> 4f0d75f4
         Ok(())
     }
 
@@ -799,17 +790,7 @@
             &genesis_header,
             chain_data_root.path(),
         )?);
-<<<<<<< HEAD
         let sm = Arc::new(StateManager::new(cs, chain_config)?);
-        import_chain::<_>(&sm, "test-snapshots/chain4.car", false)
-            .await
-            .context("Failed to import chain")?;
-=======
-        let sm = Arc::new(StateManager::new(
-            cs,
-            chain_config,
-            Arc::new(crate::interpreter::RewardActorMessageCalc),
-        )?);
         import_chain::<_>(
             &sm,
             "test-snapshots/chain4.car",
@@ -819,8 +800,6 @@
         )
         .await
         .context("Failed to import chain")?;
->>>>>>> 4f0d75f4
-
         Ok(())
     }
 }