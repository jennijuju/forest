--- conflicted
+++ resolved
@@ -71,7 +71,6 @@
     pub win_count: i64,
 }
 
-<<<<<<< HEAD
 #[derive(PartialEq, Clone, Debug)]
 pub struct MessageGasCost {
     pub message: Option<Cid>,
@@ -86,7 +85,6 @@
 
 impl MessageGasCost {
     pub fn new(msg: &Message, ret: &ApplyRet) -> Self {
-        use crate::message::Message as MessageTrait;
         Self {
             message: Some(msg.cid().unwrap()),
             gas_used: BigInt::from(ret.msg_receipt().gas_used()),
@@ -182,7 +180,8 @@
     };
 
     exec_trace
-=======
+}
+
 impl BlockMessages {
     /// Retrieves block messages to be passed through the VM and removes duplicate messages which appear in multiple blocks.
     pub fn for_tipset(db: impl Blockstore, ts: &Tipset) -> Result<Vec<BlockMessages>, Error> {
@@ -227,7 +226,6 @@
             })
             .collect()
     }
->>>>>>> 831b3b1d
 }
 
 /// Interpreter which handles execution of state transitioning messages and
