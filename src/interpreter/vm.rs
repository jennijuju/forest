// Copyright 2019-2023 ChainSafe Systems
// SPDX-License-Identifier: Apache-2.0, MIT

use std::sync::Arc;

use crate::blocks::Tipset;
use crate::chain::index::ChainIndex;
use crate::message::ChainMessage;
use crate::networks::{ChainConfig, NetworkChain};
use crate::shim::{
    address::Address,
    econ::TokenAmount,
<<<<<<< HEAD
    error::ExitCode,
    executor::{build_lotus_trace, ApplyRet, ExecutionEvent_v3, Receipt, Trace},
=======
    executor::{ApplyRet, Receipt},
>>>>>>> 95786ef2
    externs::{Rand, RandWrapper},
    machine::MultiEngine,
    message::{Message, Message_v3},
    state_tree::ActorState,
    version::NetworkVersion,
};
use ahash::HashSet;
use anyhow::bail;
use cid::Cid;
use fil_actor_interface::{cron, reward, AwardBlockRewardParams};
use fvm2::{
    executor::{DefaultExecutor as DefaultExecutor_v2, Executor as Executor_v2},
    machine::{
        DefaultMachine as DefaultMachine_v2, Machine as Machine_v2,
        NetworkConfig as NetworkConfig_v2,
    },
};
use fvm3::{
    executor::{DefaultExecutor as DefaultExecutor_v3, Executor as Executor_v3},
    machine::{
        DefaultMachine as DefaultMachine_v3, Machine as Machine_v3,
        NetworkConfig as NetworkConfig_v3,
    },
};
use fvm_ipld_blockstore::Blockstore;
use fvm_ipld_encoding::{to_vec, RawBytes};
use fvm_shared2::{clock::ChainEpoch, BLOCK_GAS_LIMIT};
use num::Zero;
use num_bigint::BigInt;
//use serde::{Deserialize, Serialize};

use crate::interpreter::{fvm2::ForestExternsV2, fvm3::ForestExterns as ForestExternsV3};

pub(in crate::interpreter) type ForestMachineV2<DB> =
    DefaultMachine_v2<Arc<DB>, ForestExternsV2<DB>>;
pub(in crate::interpreter) type ForestMachineV3<DB> =
    DefaultMachine_v3<Arc<DB>, ForestExternsV3<DB>>;

type ForestKernelV2<DB> =
    fvm2::DefaultKernel<fvm2::call_manager::DefaultCallManager<ForestMachineV2<DB>>>;
type ForestKernelV3<DB> =
    fvm3::DefaultKernel<fvm3::call_manager::DefaultCallManager<ForestMachineV3<DB>>>;
type ForestExecutorV2<DB> = DefaultExecutor_v2<ForestKernelV2<DB>>;
type ForestExecutorV3<DB> = DefaultExecutor_v3<ForestKernelV3<DB>>;

/// Contains all messages to process through the VM as well as miner information
/// for block rewards.
#[derive(Debug)]
pub struct BlockMessages {
    pub miner: Address,
    pub messages: Vec<ChainMessage>,
    pub win_count: i64,
}

<<<<<<< HEAD
/// Allows the generation of a reward message based on gas fees and penalties.
///
/// This should facilitate custom consensus protocols using their own economic
/// incentives.
pub trait RewardCalc: Send + Sync + 'static {
    /// Construct a reward message, if rewards are applicable.
    fn reward_message(
        &self,
        epoch: ChainEpoch,
        miner: Address,
        win_count: i64,
        penalty: TokenAmount,
        gas_reward: TokenAmount,
    ) -> Result<Option<Message>, anyhow::Error>;
}

#[derive(PartialEq, Clone, Debug)]
pub struct MessageGasCost {
    pub message: Cid,
    pub gas_used: BigInt,
    pub base_fee_burn: TokenAmount,
    pub over_estimation_burn: TokenAmount,
    pub miner_penalty: TokenAmount,
    pub miner_tip: TokenAmount,
    pub refund: TokenAmount,
    pub total_cost: TokenAmount,
}

impl MessageGasCost {
    pub fn new(msg: &Message, ret: ApplyRet) -> Self {
        use crate::message::Message as MessageTrait;
        Self {
            message: msg.cid().unwrap(),
            gas_used: BigInt::from(ret.msg_receipt().gas_used()),
            base_fee_burn: ret.base_fee_burn(),
            over_estimation_burn: ret.over_estimation_burn(),
            miner_penalty: ret.miner_penalty(),
            miner_tip: ret.miner_tip(),
            refund: ret.gas_refund(),
            total_cost: msg.required_funds() - &ret.gas_refund(),
        }
    }
}

#[derive(Clone, Debug)]
pub struct InvocResult {
    pub msg_cid: Cid,
    pub msg: Message,
    pub msg_receipt: Receipt,
    pub gas_cost: MessageGasCost,
    pub execution_trace: Option<Trace>,
    pub error: String,
}

fn build_exec_trace(exec_trace: Vec<ExecutionEvent_v3>) -> Option<Trace> {
    let exec_trace: Option<Trace> = if !exec_trace.is_empty() {
        let mut trace_iter = exec_trace.into_iter();
        let mut initial_gas_charges = Vec::new();
        loop {
            match trace_iter.next() {
                Some(gc @ ExecutionEvent_v3::GasCharge(_)) => initial_gas_charges.push(gc),
                Some(ExecutionEvent_v3::Call {
                    from,
                    to,
                    method,
                    params,
                    value,
                }) => {
                    break build_lotus_trace(
                        from,
                        to.into(),
                        method,
                        params.clone(),
                        value.into(),
                        &mut initial_gas_charges.into_iter().chain(&mut trace_iter),
                    )
                    .ok()
                }
                // Skip anything unexpected.
                Some(_) => {}
                // Return none if we don't even have a call.
                None => break None,
            }
        }
    } else {
        None
    };

    exec_trace
}

=======
>>>>>>> 95786ef2
/// Interpreter which handles execution of state transitioning messages and
/// returns receipts from the VM execution.
pub enum VM<DB: Blockstore + Send + Sync + 'static> {
    VM2(ForestExecutorV2<DB>),
    VM3(ForestExecutorV3<DB>),
}

pub struct ExecutionContext<DB> {
    // This tipset identifies of the blockchain. It functions as a starting
    // point when searching for ancestors. It may be any tipset as long as its
    // epoch is at or higher than the epoch in `epoch`.
    pub heaviest_tipset: Arc<Tipset>,
    // State-tree generated by the parent tipset.
    pub state_tree_root: Cid,
    // Epoch of the messages to be executed.
    pub epoch: ChainEpoch,
    // Source of deterministic randomness
    pub rand: Box<dyn Rand>,
    // https://spec.filecoin.io/systems/filecoin_vm/gas_fee/
    pub base_fee: TokenAmount,
    // https://filecoin.io/blog/filecoin-circulating-supply/
    pub circ_supply: TokenAmount,
    // The chain config is used to determine which consensus rules to use.
    pub chain_config: Arc<ChainConfig>,
    // Caching interface to the DB
    pub chain_index: Arc<ChainIndex<Arc<DB>>>,
    // UNIX timestamp for epoch
    pub timestamp: u64,
}

impl<DB> VM<DB>
where
    DB: Blockstore + Send + Sync,
{
    pub fn new(
        ExecutionContext {
            heaviest_tipset,
            state_tree_root,
            epoch,
            rand,
            base_fee,
            circ_supply,
            chain_config,
            chain_index,
            timestamp,
        }: ExecutionContext<DB>,
        multi_engine: &MultiEngine,
<<<<<<< HEAD
        chain_config: Arc<ChainConfig>,
        timestamp: u64,
        enable_tracing: bool,
=======
>>>>>>> 95786ef2
    ) -> Result<Self, anyhow::Error> {
        let network_version = chain_config.network_version(epoch);
        if network_version >= NetworkVersion::V18 {
            let mut config = NetworkConfig_v3::new(network_version.into());
            // ChainId defines the chain ID used in the Ethereum JSON-RPC endpoint.
            config.chain_id(chain_config.eth_chain_id.into());
            if let NetworkChain::Devnet(_) = chain_config.network {
                config.enable_actor_debugging();
            }

            let engine = multi_engine.v3.get(&config)?;
            let mut context = config.for_epoch(epoch, timestamp, state_tree_root);
            context.set_base_fee(base_fee.into());
            context.set_circulating_supply(circ_supply.into());
<<<<<<< HEAD
            if enable_tracing {
                context.enable_tracing();
            }
            let fvm: fvm3::machine::DefaultMachine<DB, ForestExterns_v3<DB>> =
                fvm3::machine::DefaultMachine::new(
                    &context,
                    store.clone(),
                    ForestExterns_v3::new(
                        RandWrapper::from(rand),
                        epoch,
                        root,
                        lb_fn,
                        epoch_tsk,
                        store,
                        chain_config,
                    ),
                )?;
=======
            let fvm: ForestMachineV3<DB> = ForestMachineV3::new(
                &context,
                Arc::clone(&chain_index.db),
                ForestExternsV3::new(
                    RandWrapper::from(rand),
                    heaviest_tipset,
                    epoch,
                    state_tree_root,
                    chain_index,
                    chain_config,
                ),
            )?;
>>>>>>> 95786ef2
            let exec: ForestExecutorV3<DB> = DefaultExecutor_v3::new(engine, fvm)?;
            Ok(VM::VM3(exec))
        } else {
            let config = NetworkConfig_v2::new(network_version.into());
            let engine = multi_engine.v2.get(&config)?;
            let mut context = config.for_epoch(epoch, state_tree_root);
            context.set_base_fee(base_fee.into());
            context.set_circulating_supply(circ_supply.into());
<<<<<<< HEAD
            if enable_tracing {
                context.enable_tracing();
            }
            let fvm: fvm2::machine::DefaultMachine<DB, ForestExternsV2<DB>> =
                fvm2::machine::DefaultMachine::new(
                    &engine,
                    &context,
                    store.clone(),
                    ForestExternsV2::new(
                        RandWrapper::from(rand),
                        epoch,
                        root,
                        lb_fn,
                        store,
                        chain_config,
                    ),
                )?;
            let exec: ForestExecutor<DB> = DefaultExecutor::new(fvm);
            Ok(VM::VM2 {
                fvm_executor: exec,
                reward_calc,
            })
=======
            let fvm: ForestMachineV2<DB> = ForestMachineV2::new(
                &engine,
                &context,
                Arc::clone(&chain_index.db),
                ForestExternsV2::new(
                    RandWrapper::from(rand),
                    heaviest_tipset,
                    epoch,
                    state_tree_root,
                    chain_index,
                    chain_config,
                ),
            )?;
            let exec: ForestExecutorV2<DB> = DefaultExecutor_v2::new(fvm);
            Ok(VM::VM2(exec))
>>>>>>> 95786ef2
        }
    }

    /// Flush stores in VM and return state root.
    pub fn flush(&mut self) -> anyhow::Result<Cid> {
        match self {
            VM::VM2(fvm_executor) => Ok(fvm_executor.flush()?),
            VM::VM3(fvm_executor) => Ok(fvm_executor.flush()?),
        }
    }

    /// Get actor state from an address. Will be resolved to ID address.
    pub fn get_actor(&self, addr: &Address) -> Result<Option<ActorState>, anyhow::Error> {
        match self {
            VM::VM2(fvm_executor) => Ok(fvm_executor
                .state_tree()
                .get_actor(&addr.into())?
                .map(ActorState::from)),
            VM::VM3(fvm_executor) => {
                if let Some(id) = fvm_executor.state_tree().lookup_id(&addr.into())? {
                    Ok(fvm_executor
                        .state_tree()
                        .get_actor(id)?
                        .map(ActorState::from))
                } else {
                    Ok(None)
                }
            }
        }
    }

    pub fn run_cron(
        &mut self,
        epoch: ChainEpoch,
        callback: Option<
            &mut impl FnMut(&Cid, &ChainMessage, &ApplyRet) -> Result<(), anyhow::Error>,
        >,
    ) -> Result<(Message, ApplyRet), anyhow::Error> {
        let cron_msg: Message = Message_v3 {
            from: Address::SYSTEM_ACTOR.into(),
            to: Address::CRON_ACTOR.into(),
            // Epoch as sequence is intentional
            sequence: epoch as u64,
            // Arbitrarily large gas limit for cron (matching Lotus value)
            gas_limit: BLOCK_GAS_LIMIT as u64 * 10000,
            method_num: cron::Method::EpochTick as u64,
            params: Default::default(),
            value: Default::default(),
            version: Default::default(),
            gas_fee_cap: Default::default(),
            gas_premium: Default::default(),
        }
        .into();

        let ret = self.apply_implicit_message(&cron_msg)?;
        if let Some(err) = ret.failure_info() {
            anyhow::bail!("failed to apply block cron message: {}", err);
        }

        if let Some(callback) = callback {
            callback(&(cron_msg.cid()?), &ChainMessage::Unsigned(cron_msg.clone()), &ret)?;
        }
        Ok((cron_msg, ret))
    }

    /// Apply block messages from a Tipset.
    /// Returns the receipts from the transactions.
    pub fn apply_block_messages(
        &mut self,
        messages: &[BlockMessages],
        epoch: ChainEpoch,
        mut callback: Option<
            impl FnMut(&Cid, &ChainMessage, &ApplyRet) -> Result<(), anyhow::Error>,
        >,
        enable_tracing: bool,
    ) -> Result<(Vec<Receipt>, Vec<InvocResult>), anyhow::Error> {
        let mut receipts = Vec::new();
        let mut processed = HashSet::<Cid>::default();
        let mut invoc_results = Vec::new();

        for block in messages.iter() {
            let mut penalty = TokenAmount::zero();
            let mut gas_reward = TokenAmount::zero();

            let mut process_msg = |msg: &ChainMessage| -> Result<(), anyhow::Error> {
                let cid = msg.cid()?;
                // Ensure no duplicate processing of a message
                if processed.contains(&cid) {
                    return Ok(());
                }
                let ret = self.apply_message(msg)?;

                if let Some(cb) = &mut callback {
                    cb(&cid, msg, &ret)?;
                }

                // Update totals
                gas_reward += ret.miner_tip();
                penalty += ret.penalty();
                let msg_receipt = ret.msg_receipt();
                receipts.push(msg_receipt.clone());

                // Push InvocResult
                if enable_tracing {
                    let trace = build_exec_trace(ret.exec_events());

                    invoc_results.push(InvocResult {
                        msg_cid: cid,
                        msg: msg.message().clone(),
                        msg_receipt,
                        gas_cost: MessageGasCost::new(msg.message(), ret.clone()),
                        execution_trace: trace,
                        error: ret.failure_info().unwrap_or_default(),
                    });
                }

                // Add processed Cid to set of processed messages
                processed.insert(cid);
                Ok(())
            };

            for msg in block.messages.iter() {
                process_msg(msg)?;
            }

            // Generate reward transaction for the miner of the block
            if let Some(rew_msg) =
                self.reward_message(epoch, block.miner, block.win_count, penalty, gas_reward)?
            {
                let ret = self.apply_implicit_message(&rew_msg)?;
                if let Some(err) = ret.failure_info() {
                    anyhow::bail!(
                        "failed to apply reward message for miner {}: {}",
                        block.miner,
                        err
                    );
                }
                // This is more of a sanity check, this should not be able to be hit.
                if !ret.msg_receipt().exit_code().is_success() {
                    anyhow::bail!(
                        "reward application message failed (exit: {:?})",
                        ret.msg_receipt().exit_code()
                    );
                }
                
                // Push InvocResult
                if enable_tracing {
                    let trace = build_exec_trace(ret.exec_events());

                    invoc_results.push(InvocResult {
                        msg_cid: rew_msg.cid()?,
                        msg: rew_msg.clone(),
                        msg_receipt: ret.msg_receipt(),
                        gas_cost: MessageGasCost::new(&rew_msg, ret.clone()),
                        execution_trace: trace,
                        error: ret.failure_info().unwrap_or_default(),
                    });
                }

                if let Some(callback) = &mut callback {
                    callback(&(rew_msg.cid()?), &ChainMessage::Unsigned(rew_msg), &ret)?;
                }
            }
        }

        match self.run_cron(epoch, callback.as_mut()) { 
            Ok((cron_msg, ret)) => {
                // Push InvocResult
                if enable_tracing {
                    let trace = build_exec_trace(ret.exec_events());

                    invoc_results.push(InvocResult {
                        msg_cid: cron_msg.cid()?,
                        msg: cron_msg.clone(),
                        msg_receipt: ret.msg_receipt(),
                        gas_cost: MessageGasCost::new(&cron_msg, ret.clone()),
                        execution_trace: trace,
                        error: ret.failure_info().unwrap_or_default(),
                    });
                }
            },
            Err(e) => {
                tracing::error!("End of epoch cron failed to run: {}", e);
            }
        }

        Ok((receipts, invoc_results))
    }

    /// Applies single message through VM and returns result from execution.
    pub fn apply_implicit_message(&mut self, msg: &Message) -> Result<ApplyRet, anyhow::Error> {
        // raw_length is not used for Implicit messages.
        let raw_length = to_vec(msg).expect("encoding error").len();

        match self {
            VM::VM2(fvm_executor) => {
                let ret = fvm_executor.execute_message(
                    msg.into(),
                    fvm2::executor::ApplyKind::Implicit,
                    raw_length,
                )?;
                Ok(ret.into())
            }
            VM::VM3(fvm_executor) => {
                let ret = fvm_executor.execute_message(
                    msg.into(),
                    fvm3::executor::ApplyKind::Implicit,
                    raw_length,
                )?;
                Ok(ret.into())
            }
        }
    }

    /// Applies the state transition for a single message.
    /// Returns `ApplyRet` structure which contains the message receipt and some
    /// meta data.
    pub fn apply_message(&mut self, msg: &ChainMessage) -> Result<ApplyRet, anyhow::Error> {
        // Basic validity check
        msg.message().check()?;

        let unsigned = msg.message().clone();
        let raw_length = to_vec(msg).expect("encoding error").len();
        let ret: ApplyRet = match self {
            VM::VM2(fvm_executor) => {
                let ret = fvm_executor.execute_message(
                    unsigned.into(),
                    fvm2::executor::ApplyKind::Explicit,
                    raw_length,
                )?;

                if fvm_executor.externs().bail() {
                    bail!("encountered a database lookup error");
                }

                ret.into()
            }
            VM::VM3(fvm_executor) => {
                let ret = fvm_executor.execute_message(
                    unsigned.into(),
                    fvm3::executor::ApplyKind::Explicit,
                    raw_length,
                )?;

                if fvm_executor.externs().bail() {
                    bail!("encountered a database lookup error");
                }

                ret.into()
            }
        };

        let exit_code = ret.msg_receipt().exit_code();

        if !exit_code.is_success() {
            tracing::debug!(?exit_code, "VM message execution failure.")
        }

        Ok(ret)
    }

    fn reward_message(
        &self,
        epoch: ChainEpoch,
        miner: Address,
        win_count: i64,
        penalty: TokenAmount,
        gas_reward: TokenAmount,
    ) -> Result<Option<Message>, anyhow::Error> {
        let params = RawBytes::serialize(AwardBlockRewardParams {
            miner: miner.into(),
            penalty: penalty.into(),
            gas_reward: gas_reward.into(),
            win_count,
        })?;
        let rew_msg = Message_v3 {
            from: Address::SYSTEM_ACTOR.into(),
            to: Address::REWARD_ACTOR.into(),
            method_num: reward::Method::AwardBlockReward as u64,
            params,
            // Epoch as sequence is intentional
            sequence: epoch as u64,
            gas_limit: 1 << 30,
            value: Default::default(),
            version: Default::default(),
            gas_fee_cap: Default::default(),
            gas_premium: Default::default(),
        };
        Ok(Some(rew_msg.into()))
    }
}<|MERGE_RESOLUTION|>--- conflicted
+++ resolved
@@ -10,12 +10,8 @@
 use crate::shim::{
     address::Address,
     econ::TokenAmount,
-<<<<<<< HEAD
     error::ExitCode,
     executor::{build_lotus_trace, ApplyRet, ExecutionEvent_v3, Receipt, Trace},
-=======
-    executor::{ApplyRet, Receipt},
->>>>>>> 95786ef2
     externs::{Rand, RandWrapper},
     machine::MultiEngine,
     message::{Message, Message_v3},
@@ -70,7 +66,6 @@
     pub win_count: i64,
 }
 
-<<<<<<< HEAD
 /// Allows the generation of a reward message based on gas fees and penalties.
 ///
 /// This should facilitate custom consensus protocols using their own economic
@@ -162,8 +157,6 @@
     exec_trace
 }
 
-=======
->>>>>>> 95786ef2
 /// Interpreter which handles execution of state transitioning messages and
 /// returns receipts from the VM execution.
 pub enum VM<DB: Blockstore + Send + Sync + 'static> {
@@ -211,12 +204,7 @@
             timestamp,
         }: ExecutionContext<DB>,
         multi_engine: &MultiEngine,
-<<<<<<< HEAD
-        chain_config: Arc<ChainConfig>,
-        timestamp: u64,
         enable_tracing: bool,
-=======
->>>>>>> 95786ef2
     ) -> Result<Self, anyhow::Error> {
         let network_version = chain_config.network_version(epoch);
         if network_version >= NetworkVersion::V18 {
@@ -231,25 +219,10 @@
             let mut context = config.for_epoch(epoch, timestamp, state_tree_root);
             context.set_base_fee(base_fee.into());
             context.set_circulating_supply(circ_supply.into());
-<<<<<<< HEAD
+
             if enable_tracing {
                 context.enable_tracing();
             }
-            let fvm: fvm3::machine::DefaultMachine<DB, ForestExterns_v3<DB>> =
-                fvm3::machine::DefaultMachine::new(
-                    &context,
-                    store.clone(),
-                    ForestExterns_v3::new(
-                        RandWrapper::from(rand),
-                        epoch,
-                        root,
-                        lb_fn,
-                        epoch_tsk,
-                        store,
-                        chain_config,
-                    ),
-                )?;
-=======
             let fvm: ForestMachineV3<DB> = ForestMachineV3::new(
                 &context,
                 Arc::clone(&chain_index.db),
@@ -262,7 +235,7 @@
                     chain_config,
                 ),
             )?;
->>>>>>> 95786ef2
+
             let exec: ForestExecutorV3<DB> = DefaultExecutor_v3::new(engine, fvm)?;
             Ok(VM::VM3(exec))
         } else {
@@ -271,30 +244,10 @@
             let mut context = config.for_epoch(epoch, state_tree_root);
             context.set_base_fee(base_fee.into());
             context.set_circulating_supply(circ_supply.into());
-<<<<<<< HEAD
+
             if enable_tracing {
                 context.enable_tracing();
             }
-            let fvm: fvm2::machine::DefaultMachine<DB, ForestExternsV2<DB>> =
-                fvm2::machine::DefaultMachine::new(
-                    &engine,
-                    &context,
-                    store.clone(),
-                    ForestExternsV2::new(
-                        RandWrapper::from(rand),
-                        epoch,
-                        root,
-                        lb_fn,
-                        store,
-                        chain_config,
-                    ),
-                )?;
-            let exec: ForestExecutor<DB> = DefaultExecutor::new(fvm);
-            Ok(VM::VM2 {
-                fvm_executor: exec,
-                reward_calc,
-            })
-=======
             let fvm: ForestMachineV2<DB> = ForestMachineV2::new(
                 &engine,
                 &context,
@@ -310,7 +263,6 @@
             )?;
             let exec: ForestExecutorV2<DB> = DefaultExecutor_v2::new(fvm);
             Ok(VM::VM2(exec))
->>>>>>> 95786ef2
         }
     }
 
