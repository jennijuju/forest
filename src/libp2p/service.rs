--- conflicted
+++ resolved
@@ -669,13 +669,8 @@
             peer,
             error: _,
         } => {
-<<<<<<< HEAD
-            hello.on_error(&request_id);
+            hello.on_outbound_failure(&request_id);
             peer_manager.mark_peer_bad(peer);
-=======
-            hello.on_outbound_failure(&request_id);
-            peer_manager.mark_peer_bad(peer).await;
->>>>>>> efcff852
         }
         request_response::Event::InboundFailure { .. } => {}
         request_response::Event::ResponseSent { .. } => (),
