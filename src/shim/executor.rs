--- conflicted
+++ resolved
@@ -165,14 +165,42 @@
 #[cfg(test)]
 impl quickcheck::Arbitrary for Receipt {
     fn arbitrary(g: &mut quickcheck::Gen) -> Self {
-<<<<<<< HEAD
-        Receipt_v3 {
-            exit_code: u32::arbitrary(g).into(),
-            return_data: Vec::arbitrary(g).into(),
-            gas_used: u64::arbitrary(g),
-            events_root: Option::arbitrary(g),
-        }
-        .into()
+        #[derive(derive_quickcheck_arbitrary::Arbitrary, Clone)]
+        enum Helper {
+            V2 {
+                exit_code: u32,
+                return_data: Vec<u8>,
+                gas_used: i64,
+            },
+            V3 {
+                exit_code: u32,
+                return_data: Vec<u8>,
+                gas_used: u64,
+                events_root: Option<::cid::Cid>,
+            },
+        }
+        match Helper::arbitrary(g) {
+            Helper::V2 {
+                exit_code,
+                return_data,
+                gas_used,
+            } => Self::V2(Receipt_v2 {
+                exit_code: exit_code.into(),
+                return_data: return_data.into(),
+                gas_used,
+            }),
+            Helper::V3 {
+                exit_code,
+                return_data,
+                gas_used,
+                events_root,
+            } => Self::V3(Receipt_v3 {
+                exit_code: exit_code.into(),
+                return_data: return_data.into(),
+                gas_used,
+                events_root,
+            }),
+        }
     }
 }
 
@@ -348,43 +376,4 @@
     }
 
     Err(anyhow!("should have returned on an ExecutionEvent:Return"))
-=======
-        #[derive(derive_quickcheck_arbitrary::Arbitrary, Clone)]
-        enum Helper {
-            V2 {
-                exit_code: u32,
-                return_data: Vec<u8>,
-                gas_used: i64,
-            },
-            V3 {
-                exit_code: u32,
-                return_data: Vec<u8>,
-                gas_used: u64,
-                events_root: Option<::cid::Cid>,
-            },
-        }
-        match Helper::arbitrary(g) {
-            Helper::V2 {
-                exit_code,
-                return_data,
-                gas_used,
-            } => Self::V2(Receipt_v2 {
-                exit_code: exit_code.into(),
-                return_data: return_data.into(),
-                gas_used,
-            }),
-            Helper::V3 {
-                exit_code,
-                return_data,
-                gas_used,
-                events_root,
-            } => Self::V3(Receipt_v3 {
-                exit_code: exit_code.into(),
-                return_data: return_data.into(),
-                gas_used,
-                events_root,
-            }),
-        }
-    }
->>>>>>> 116967c2
 }